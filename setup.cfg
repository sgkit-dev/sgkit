[metadata]
name = sgkit
author = sgkit Developers
license = Apache
description = Statistical genetics toolkit
long_description_content_type=text/x-rst
long_description =
    **sgkit** is an open source project for analyzing and manipulating genetic 
    variation data.  
url = https://github.com/pystatgen/sgkit
classifiers =
    Development Status :: 2 - Pre-Alpha
    License :: OSI Approved :: Apache Software License
    Operating System :: OS Independent
    Intended Audience :: Science/Research
    Programming Language :: Python
    Programming Language :: Python :: 3
    Programming Language :: Python :: 3.6
    Programming Language :: Python :: 3.7
    Topic :: Scientific/Engineering

[options]
packages = sgkit
zip_safe = False  # https://mypy.readthedocs.io/en/latest/installed_packages.html
include_package_data = True
python_requires = >=3.6
install_requires =
    numpy
    xarray
    setuptools >= 41.2  # For pkg_resources
setup_requires =
    setuptools >= 41.2
    setuptools_scm
    
[coverage:report]
fail_under = 100

[flake8]
ignore =
    # whitespace before ':' - doesn't work well with black
    E203
    E402
    # line too long - let black worry about that
    E501
    # do not assign a lambda expression, use a def
    E731
    # line break before binary operator
    W503

[isort]
default_section = THIRDPARTY
known_first_party = sgkit
<<<<<<< HEAD
known_third_party = numpy,pytest,xarray
=======
known_third_party = numpy,setuptools,xarray
>>>>>>> d4a9176b
multi_line_output = 3
include_trailing_comma = True
force_grid_wrap = 0
use_parentheses = True
line_length = 88

[mypy-numpy.*]
ignore_missing_imports = True

[mypy-sgkit.tests.*]
disallow_untyped_defs = False<|MERGE_RESOLUTION|>--- conflicted
+++ resolved
@@ -50,11 +50,7 @@
 [isort]
 default_section = THIRDPARTY
 known_first_party = sgkit
-<<<<<<< HEAD
-known_third_party = numpy,pytest,xarray
-=======
 known_third_party = numpy,setuptools,xarray
->>>>>>> d4a9176b
 multi_line_output = 3
 include_trailing_comma = True
 force_grid_wrap = 0
