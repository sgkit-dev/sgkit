--- conflicted
+++ resolved
@@ -2,12 +2,7 @@
 pre-commit
 pytest
 pytest-cov
-<<<<<<< HEAD
 pytest-datadir
 hypothesis
 statsmodels
-zarr
-=======
-hypothesis
-statsmodels
->>>>>>> 3de609f9
+zarr