numpy
xarray
dask[array]
scipy
<<<<<<< HEAD
numba
=======
zarr
>>>>>>> 9e64886e
<|MERGE_RESOLUTION|>--- conflicted
+++ resolved
@@ -2,8 +2,5 @@
 xarray
 dask[array]
 scipy
-<<<<<<< HEAD
 numba
-=======
-zarr
->>>>>>> 9e64886e
+zarr