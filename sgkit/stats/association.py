from dataclasses import dataclass
from typing import Optional, Sequence, Union

import dask.array as da
import numpy as np
import xarray as xr
from dask.array import Array, stats
from xarray import Dataset

from ..typing import ArrayLike
from .utils import concat_2d


@dataclass
class LinearRegressionResult:
    beta: ArrayLike
    t_value: ArrayLike
    p_value: ArrayLike


def linear_regression(
    XL: ArrayLike, XC: ArrayLike, Y: ArrayLike
) -> LinearRegressionResult:
    """Efficient linear regression estimation for multiple covariate sets

    Parameters
    ----------
    XL : (M, N) array-like
        "Loop" covariates for which N separate regressions will be run
    XC : (M, P) array-like
        "Core" covariates included in the regressions for each loop
        covariate. All P core covariates are used in each of the N
        loop covariate regressions.
    Y : (M, O)
        Continuous outcomes

    Returns
    -------
    LinearRegressionResult
        Dataclass containing:
        beta : (N, O) array-like
            Beta values associated with each loop covariate and outcome
        t_value : (N, O) array-like
            T statistics for each beta
        p_value : (N, O) array-like
            P values as float in [0, 1]
    """
    XL, XC = da.asarray(XL), da.asarray(XC)  # Coerce for `lstsq`
    if set([x.ndim for x in [XL, XC, Y]]) != {2}:
        raise ValueError("All arguments must be 2D")
    n_core_covar, n_loop_covar, n_obs, n_outcome = (
        XC.shape[1],
        XL.shape[1],
        Y.shape[0],
        Y.shape[1],
    )
    dof = n_obs - n_core_covar - 1
    if dof < 1:
        raise ValueError(
            "Number of observations (N) too small to calculate sampling statistics. "
            "N must be greater than number of core covariates (C) plus one. "
            f"Arguments provided: N={n_obs}, C={n_core_covar}."
        )

    # Apply orthogonal projection to eliminate core covariates
    # Note: QR factorization or SVD should be used here to find
    # what are effectively OLS residuals rather than matrix inverse
    # to avoid need for MxM array; additionally, dask.lstsq fails
    # with numpy arrays
    XLP = XL - XC @ da.linalg.lstsq(XC, XL)[0]
    assert XLP.shape == (n_obs, n_loop_covar)
    YP = Y - XC @ da.linalg.lstsq(XC, Y)[0]
    assert YP.shape == (n_obs, n_outcome)

    # Estimate coefficients for each loop covariate
    # Note: A key assumption here is that 0-mean residuals
    # from projection require no extra terms in variance
    # estimate for loop covariates (columns of G), which is
    # only true when an intercept is present.
    XLPS = (XLP ** 2).sum(axis=0, keepdims=True).T
    assert XLPS.shape == (n_loop_covar, 1)
    B = (XLP.T @ YP) / XLPS
    assert B.shape == (n_loop_covar, n_outcome)

    # Compute residuals for each loop covariate and outcome separately
    YR = YP[:, np.newaxis, :] - XLP[..., np.newaxis] * B[np.newaxis, ...]
    assert YR.shape == (n_obs, n_loop_covar, n_outcome)
    RSS = (YR ** 2).sum(axis=0)
    assert RSS.shape == (n_loop_covar, n_outcome)
    # Get t-statistics for coefficient estimates
    T = B / np.sqrt(RSS / dof / XLPS)
    assert T.shape == (n_loop_covar, n_outcome)
    # Match to p-values
    # Note: t dist not implemented in Dask so this will
    # coerce result to numpy (`T` will still be da.Array)
    P = 2 * stats.distributions.t.sf(np.abs(T), dof)
    assert P.shape == (n_loop_covar, n_outcome)

    return LinearRegressionResult(beta=B, t_value=T, p_value=P)


def _get_loop_covariates(ds: Dataset, dosage: Optional[str] = None) -> Array:
    if dosage is None:
        # TODO: This should be (probably gwas-specific) allele
        # count with sex chromosome considerations
        G = ds["call_genotype"].sum(dim="ploidy")  # pragma: no cover
    else:
        G = ds[dosage]
    return da.asarray(G.data)


def gwas_linear_regression(
    ds: Dataset,
    *,
    dosage: str,
    covariates: Union[str, Sequence[str]],
    traits: Union[str, Sequence[str]],
    add_intercept: bool = True,
) -> Dataset:
    """Run linear regression to identify continuous trait associations with genetic variants.

    This method solves OLS regressions for each variant simultaneously and reports
    effect statistics as defined in [1]. This is facilitated by the removal of
    sample (i.e. person/individual) covariates through orthogonal projection
    of both the genetic variant and phenotype data [2]. A consequence of this
    rotation is that effect sizes and significances cannot be reported for
    covariates, only variants.

    Parameters
    ----------
    ds : Dataset
        Dataset containing necessary dependent and independent variables.
    dosage : str
        Dosage variable name where "dosage" array can contain represent
        one of several possible quantities, e.g.:
        - Alternate allele counts
        - Recessive or dominant allele encodings
        - True dosages as computed from imputed or probabilistic variant calls
        - Any other custom encoding in a user-defined variable
    covariates : Union[str, Sequence[str]]
        Covariate variable names, must correspond to 1 or 2D dataset
        variables of shape (samples[, covariates]). All covariate arrays
        will be concatenated along the second axis (columns).
    traits : Union[str, Sequence[str]]
        Trait (e.g. phenotype) variable names, must all be continuous and
        correspond to 1 or 2D dataset variables of shape (samples[, traits]).
        2D trait arrays will be assumed to contain separate traits within columns
        and concatenated to any 1D traits along the second axis (columns).
    add_intercept : bool, optional
        Add intercept term to covariate set, by default True.

    Warnings
    --------
    Regression statistics from this implementation are only valid when an
    intercept is present. The `add_intercept` flag is a convenience for adding one
    when not already present, but there is currently no parameterization for
    intercept-free regression.

    Additionally, both covariate and trait arrays will be rechunked to have blocks
    along the sample (row) dimension but not the column dimension (i.e.
    they must be tall and skinny).

<<<<<<< HEAD
=======
    Returns
    -------
    :class:`xarray.Dataset`
        Dataset containing (N = num variants, O = num traits):
            beta : (N, O) array-like
                Beta values associated with each variant and trait
            t_value : (N, O) array-like
                T statistics for each beta
            p_value : (N, O) array-like
                P values as float in [0, 1]

    Warnings
    --------
    Regression statistics from this implementation are only valid when an
    intercept is present. The `add_intercept` flag is a convenience for adding one
    when not already present, but there is currently no parameterization for
    intercept-free regression.

    Additionally, both covariate and trait arrays will be rechunked to have blocks
    along the sample (row) dimension but not the column dimension (i.e.
    they must be tall and skinny).

>>>>>>> d4a6f739
    References
    ----------
    - [1] Hastie, Trevor, Robert Tibshirani, and Jerome Friedman. 2009. The Elements
        of Statistical Learning: Data Mining, Inference, and Prediction, Second Edition.
        Springer Science & Business Media.
    - [2] Loh, Po-Ru, George Tucker, Brendan K. Bulik-Sullivan, Bjarni J. Vilhjálmsson,
        Hilary K. Finucane, Rany M. Salem, Daniel I. Chasman, et al. 2015. “Efficient
        Bayesian Mixed-Model Analysis Increases Association Power in Large Cohorts.”
        Nature Genetics 47 (3): 284–90.

<<<<<<< HEAD
    Returns
    -------
    Dataset
        Dataset containing (N = num variants, O = num traits):
        variant/beta : (N, O) ArrayLike
            Beta values associated with each variant and trait.
        variant/t_value : (N, O) ArrayLike
            T statistics for each beta.
        variant/p_value : (N, O) ArrayLike
            P values as float in [0, 1].
=======

>>>>>>> d4a6f739
    """
    if isinstance(covariates, str):
        covariates = [covariates]
    if isinstance(traits, str):
        traits = [traits]

    G = _get_loop_covariates(ds, dosage=dosage)

    X = da.asarray(concat_2d(ds[list(covariates)], dims=("samples", "covariates")))
    if add_intercept:
        X = da.concatenate([da.ones((X.shape[0], 1), dtype=X.dtype), X], axis=1)
    # Note: dask qr decomp (used by lstsq) requires no chunking in one
    # dimension, and because dim 0 will be far greater than the number
    # of covariates for the large majority of use cases, chunking
    # should be removed from dim 1
    X = X.rechunk((None, -1))

    Y = da.asarray(concat_2d(ds[list(traits)], dims=("samples", "traits")))
    # Like covariates, traits must also be tall-skinny arrays
    Y = Y.rechunk((None, -1))

    res = linear_regression(G.T, X, Y)
    return xr.Dataset(
        {
            "variant_beta": (("variants", "traits"), res.beta),
            "variant_t_value": (("variants", "traits"), res.t_value),
            "variant_p_value": (("variants", "traits"), res.p_value),
        }
    )<|MERGE_RESOLUTION|>--- conflicted
+++ resolved
@@ -160,31 +160,17 @@
     along the sample (row) dimension but not the column dimension (i.e.
     they must be tall and skinny).
 
-<<<<<<< HEAD
-=======
     Returns
     -------
     :class:`xarray.Dataset`
         Dataset containing (N = num variants, O = num traits):
-            beta : (N, O) array-like
+            variant_beta : (N, O) array-like
                 Beta values associated with each variant and trait
-            t_value : (N, O) array-like
+            variant_t_value : (N, O) array-like
                 T statistics for each beta
-            p_value : (N, O) array-like
+            variant_p_value : (N, O) array-like
                 P values as float in [0, 1]
 
-    Warnings
-    --------
-    Regression statistics from this implementation are only valid when an
-    intercept is present. The `add_intercept` flag is a convenience for adding one
-    when not already present, but there is currently no parameterization for
-    intercept-free regression.
-
-    Additionally, both covariate and trait arrays will be rechunked to have blocks
-    along the sample (row) dimension but not the column dimension (i.e.
-    they must be tall and skinny).
-
->>>>>>> d4a6f739
     References
     ----------
     - [1] Hastie, Trevor, Robert Tibshirani, and Jerome Friedman. 2009. The Elements
@@ -195,20 +181,6 @@
         Bayesian Mixed-Model Analysis Increases Association Power in Large Cohorts.”
         Nature Genetics 47 (3): 284–90.
 
-<<<<<<< HEAD
-    Returns
-    -------
-    Dataset
-        Dataset containing (N = num variants, O = num traits):
-        variant/beta : (N, O) ArrayLike
-            Beta values associated with each variant and trait.
-        variant/t_value : (N, O) ArrayLike
-            T statistics for each beta.
-        variant/p_value : (N, O) ArrayLike
-            P values as float in [0, 1].
-=======
-
->>>>>>> d4a6f739
     """
     if isinstance(covariates, str):
         covariates = [covariates]
